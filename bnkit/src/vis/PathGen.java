/*
 * To change this license header, choose License Headers in Project Properties.
 * To change this template file, choose Tools | Templates
 * and open the template in the editor.
 */
package vis;

import java.util.ArrayList;
import java.util.Arrays;
import java.util.Comparator;
import java.util.HashMap;
import java.util.LinkedList;
import java.util.List;
import java.util.Map;
import java.util.Objects;
import java.util.PriorityQueue;
import java.util.Queue;
import java.util.Set;
import api.PartialOrderGraph;

/**
 *
 * @author ariane
 */
public class PathGen {

    /**
     * A queue holding the states to be searched.
     */
    PriorityQueue<QueueTiny<Object>> closedSet;
    PriorityQueue<QueueTiny<Object>> openSet;
    int depth;
    int costPenalty;

    PartialOrderGraph poag;

    HashMap<Integer, Integer> cameFrom;
    HashMap<Integer, Double> stepScoreMap;
    HashMap<Integer, Double> totalScoreMap;

    Integer startNode;
    Integer goalNode;

    public Queue<Integer[]> gaps;
    private HashMap<Integer, Integer> searchedList = null;

    private final int size;

    Integer[] sorted;
    public int goalID;
    public int startID;
    HashMap<Integer, Node> nodes;

    ArrayList<Integer> totalNodeList;
    /**
     * The queue entry currently being processed.
     */
    protected QueueTiny<Object> currentEntry;
    QueueComparator queueComparator;

    public PathGen(PartialOrderGraph poag) {
        depth = 0;
        this.poag = poag;
        size = poag.getNodeIDs().length;
        nodes = new HashMap<>();
        searchedList = initSearchList();
        gaps = new LinkedList<>();
        // Get path depths fills everything out
        HashMap<Integer, List<Integer>> pathDepths = getPathDepths();
<<<<<<< HEAD
        // Here we want to add in any nodes which we may have missed at the
        // start of the POAG. There may be multiple starting nodes.
    }

    public Integer choose_starting_node() {
        // Performing a topological sort sometimes causes the ordering between
        // the MSA and the inferred graph to differ. Instead assume that it is
        // already sorted.
        sorted = poag.getNodeIDs();
        ArrayList<Integer> startingNodeIds = new ArrayList<>();
        Double maxOutWeight = 0.0;
        Integer maxOutWeightID = sorted[0];
        Integer currNodeId = sorted[0];
        Map<Integer, Double> nodeOutWeights;
        for (int i = 0; i < size; i ++) {
            currNodeId = sorted[i];
            Integer[] prevs = poag.getPreviousNodeIDs(currNodeId);
            if (prevs[0] == null) {
                nodeOutWeights = poag.getOutEdgeWeights(currNodeId);
                // Add it to our starting node ids
                startingNodeIds.add(currNodeId);
                for(Map.Entry<Integer, Double> out : nodeOutWeights.entrySet()) {
                    Double outWeight = out.getValue();
                    if (outWeight > maxOutWeight) {
                        maxOutWeightID = currNodeId; // set the id to be that
                        // with the largest out weight
                    }
                }
            }
        }
        // Add the nodes which won't be part of the main path with a depth of 1
        int depth = 1;
        for (Integer id: startingNodeIds) {
            if (id != currNodeId) {
                Node n = new Node(id, id, depth, poag.getCharacterDistribution(id), poag.getOutEdgeWeights(id), poag.getSeqChars(id));
                nodes.put(id, n);
            }
        }
        // Return the node with the highest out weight
        return currNodeId;
=======
        // Here we want to add in any nodes which we may have missed at the 
        // start of the POAG. There may be multiple starting nodes.
>>>>>>> 36f28105
    }

    public Integer choose_starting_node() {
        // Performing a topological sort sometimes causes the ordering between
        // the MSA and the inferred graph to differ. Instead assume that it is
        // already sorted.
        sorted = poag.getNodeIDs();
        ArrayList<Integer> startingNodeIds = new ArrayList<>();
        Double maxOutWeight = 0.0;
        Integer maxOutWeightID = sorted[0];
        Integer currNodeId = sorted[0];
        Map<Integer, Double> nodeOutWeights;
        for (int i = 0; i < size; i++) {
            Integer[] prevs = poag.getPreviousNodeIDs(sorted[i]);
            if (prevs[0] == null) {
                nodeOutWeights = poag.getOutEdgeWeights(sorted[i]);
                // Add it to our starting node ids
                startingNodeIds.add(sorted[i]);
                for (Map.Entry<Integer, Double> out : nodeOutWeights.entrySet()) {
                    Double outWeight = out.getValue();
                    if (outWeight > maxOutWeight) {
                        currNodeId = sorted[i];
                        maxOutWeightID = currNodeId; // set the id to be that 
                        maxOutWeight = outWeight; // with the largest out weight

                    }
                }
            }
        }
        // Add the nodes which won't be part of the main path with a depth of 1
        int depth = 1;
        for (Integer id : startingNodeIds) {
            if (id != maxOutWeightID) {
                Node n = new Node(id, id, depth, poag.getCharacterDistribution(id), poag.getOutEdgeWeights(id), poag.getSeqChars(id));
                nodes.put(id, n);
            }
        }
        // Return the node with the highest out weight
        return currNodeId;
    }

    public void initAStarSearch(Integer startNode, Integer goalNode) {
        int queueSize = 10000; //Arbitary should change.
        this.goalNode = goalNode;
        this.startNode = startNode;

        costPenalty = 101; // The max cost is 100 (if the chance is 100% we get 
        // a cost of a move = 1, as every move should have some penalty 
        // associated (NEED TO ASK)

        // The comparator currently just compares on the cost + heuristic
        queueComparator = new QueueComparator();
        closedSet = new PriorityQueue<>(queueSize, queueComparator);

        // Open nodes
        openSet = new PriorityQueue<>(queueSize, queueComparator);

        // Keeping track of how we got somewhere
        cameFrom = new HashMap<>();

        // Need to set the initial heuristics
        initScoreMaps();

        // Add the start node
        totalScoreMap.put(startNode, getHeuristic(startNode, goalNode));
    }

    /**
     * Initialises the score maps setting a max heuristic.
     */
    private void initScoreMaps() {
        // At the start the score is heuristic
        totalScoreMap = new HashMap<>();
        Integer[] poagIDs = poag.getNodeIDs();
        for (Integer poagID : poagIDs) {
            totalScoreMap.put(poagID, getHeuristic(0, goalNode));
        }
    }

    /**
     * Gets the path with the least cost associated from an initial to goal
     * node.
     *
     * @return
     */
    public List<Integer> getMainPath() {
        // Add the first position to the open set
        openSet.add(new QueueTiny<>(startNode, 0, getHeuristic(0, 0), startNode, null));
        totalScoreMap.put(startNode, getHeuristic(0, 0));
        cameFrom.put(0, startNode);
        while (!openSet.isEmpty()) {
            currentEntry = openSet.remove();
            closedSet.add(currentEntry);
            if (Objects.equals(currentEntry.getCurrentPosition(), goalNode)) {
                // Check to make sure we didn't get straight there from the 
                // initial node, if we did return null and don't re add the gap
                if (Objects.equals(cameFrom.get(goalNode), startNode)) {
                    return null;
                }
                return (getPath());
            }
            searchNeighbours();
        }
        return null;
    }

    /**
     * Searches the neighboring nodes and updates the cost to these nodes if it
     * is less from this current node.
     */
    private void searchNeighbours() {
        int currentID = currentEntry.getCurrentPosition();
        Map<Integer, Double> successors = poag.getOutEdgeWeights(currentID);
        Integer[] successorIds = poag.getNextNodeIDs(currentID);
        double heuristic = 100000; // An arbitarilty large initial heuristic.
        double currentCost = totalScoreMap.get(currentID);

        for (Integer neighborID : successorIds) {

            // This is if we are searching between gaps - we already know the
            // direct path is best so we want to skip the optimal path and find
            // the secondary one.
            if (neighborID == goalNode && currentID == startNode) {
                continue;
            }
            int pos = isNodeSearched(neighborID);
            // If there has been no weight associated it will error out so we 
            // need to give it the maxinum cost of 0 (which is what the label says)
            double posCost = costPenalty;
            try {
                posCost = costPenalty - (100 * successors.get(neighborID)); //Because we want it to have some cost                                
            } catch (Exception e) {
                posCost = 200; // This has no weight associated need to ask!
                System.err.println("The ids didnt match the length of out "
                        + " weights: " + Arrays.toString(successorIds) + "\n" + successors.toString());
            }
            heuristic = getHeuristic(0, 0);
            // Means it hasn't been searched yet otherwise we ignore it
            if (pos > 0) {
                // Get the total score to the 
                double totalMoveCost = currentCost + posCost;
                openSet.add(new QueueTiny<>(neighborID, totalMoveCost, heuristic, neighborID, currentID));
                // If its less than this is a better move than the current score
                // to get to that position - best path so far
                try {
                    if (totalMoveCost < totalScoreMap.get(neighborID)) {
                        cameFrom.put(neighborID, currentID);
                        totalScoreMap.put(neighborID, totalMoveCost);
                    }
                } catch (Exception e) {
                    //System.err.println("This node wasn't searchable? + " + neighborID);
                }
            }
        }
        // Mark this node as searched
        setNodeSearched(currentID);
    }

    /**
     * Gets the heuristic between two nodes.
     */
    private Double getHeuristic(Integer startNode, Integer goalNode) {
        return 100.0 * (goalNode - startNode);
    }

    /**
     * Gets the path - steps back through the path with the least cost.
     *
     * @return most likely path.
     */
    private List<Integer> getPath() {
        int currId = currentEntry.getCurrentPosition();
        String totalPath = "" + currId;
        List<Integer> pathReverse = new ArrayList<>();
        pathReverse.add(currId);
        int prevId = 0;
        while (currId != startNode) {
            prevId = currId;
            try {
                currId = cameFrom.get(prevId);
            } catch (Exception e) {
                System.err.println(e);
                return null;
            }
            totalPath += "-" + currId;
            pathReverse.add(currId);
            // Means there is a gap so add it to the gaps
            if (prevId - currId != 1) {
                // If the gap size is two we know we're just going to want to 
                // add the node one out from the two (add one to the depth)
                if (prevId - currId == 2) {
                    int gapNodeId = prevId + 1;
                    int prevY = depth + 1;
                    Node n = new Node(gapNodeId, gapNodeId, prevY, poag.getCharacterDistribution(gapNodeId), poag.getOutEdgeWeights(gapNodeId), poag.getSeqChars(gapNodeId));
                    nodes.put(gapNodeId, n);
                } else {
                    addGaps(currId, prevId);
                }
            }
        }
        if (prevId - startNode != 1) {
            if (prevId - currId == 2) {
                int gapNodeId = prevId + 1;
                int prevY = depth + 1;
                Node n = new Node(gapNodeId, gapNodeId, prevY, poag.getCharacterDistribution(gapNodeId), poag.getOutEdgeWeights(gapNodeId), poag.getSeqChars(gapNodeId));
                nodes.put(gapNodeId, n);
            } else {
                addGaps(currId, prevId);
            }
        }
        return pathReverse;
    }

    /**
     * Gets the search indication for a node
     *
     * @param id
     * @return 0 for not searched and -1 if it has been searched
     */
    public int isNodeSearched(int id) {
        return searchedList.get(id);
    }

    /**
     * Adds gaps to the stored gap list associated with the poag.
     *
     * @param start
     * @param end
     */
    public void addGaps(int start, int end) {
        Integer[] gap = {start, end};
        gaps.add(gap);
    }

    /**
     * Gets the search indication for a node
     *
     * @param id
     * @return 0 for not searched and -1 if it has been searched
     */
    public int setNodeSearched(int id) {
        return searchedList.put(id, -1);
    }

    /**
     * The nodes need to be reset to be not searched once we have the main path
     * and are looking for subsequent paths.
     */
    public void resetSearchList() {
        Set<Integer> keys = searchedList.keySet();
        keys.stream().forEach((Integer k) -> {
            searchedList.put(k, 1);
        });
    }

    /**
     * Initialise the search list to indicate none of the nodes have been
     * searched yet (set all to 0)
     */
    private HashMap<Integer, Integer> initSearchList() {
        HashMap<Integer, Integer> search = new HashMap<>();
        // Performing a topological sort sometimes causes the ordering between
        // the MSA and the inferred graph to differ. Instead assume that it is
        // already sorted.
        // sorted = poag.sort();
        sorted = poag.getNodeIDs();
        goalID = sorted[sorted.length - 1];
        // Choose the starting node and add those which won't be covered by the
        // search path to the list
        startID = choose_starting_node();
<<<<<<< HEAD
        for (int i = 0; i < size; i ++) {
=======
        for (int i = 0; i < size; i++) {
>>>>>>> 36f28105
            search.put(sorted[i], 1);
        }
        return search;
    }

    /**
     * The comparator for the queue. This stores then with the lowest cost as
     * the highest priority.
     */
    public class QueueComparator implements Comparator<QueueTiny<Object>> {

        @Override
        public int compare(QueueTiny<Object> o1, QueueTiny<Object> o2) {
            return Double.compare(o1.totalCost + o1.heuristicEstimate,
                    o2.totalCost + o2.heuristicEstimate);
        }
    }

    /**
     * Returns a map of paths and the depth at which these occur
     *
     * @return paths
     */
    public HashMap<Integer, List<Integer>> getPathDepths() {
        Integer[] nodeys = poag.getNodeIDs();
        int numNodes = nodeys.length;

        HashMap<Integer, List<Integer>> paths = new HashMap<>();
        // want there to be a distinct x position for each node
        // This gets the main path which will be centered
        resetSearchList();
        initAStarSearch(startID, goalID);
        List<Integer> path = getMainPath();
        paths.put(depth, path);
        addNodes(path, depth);
        // Now we need to get each of the subsequent paths
        // A depth will be associated for each itteration - this will be
        // visualised as further away from the central line.
        depth++;

        int prevGapStart = 10000000; // Something large (note this needs to be done better)
        int gapEnd = 0;
        int gapStart = 0;
        while (!gaps.isEmpty()) {
            // Get the next gap from the FIFO gap queue set up in the POAG
            Integer[] gap = gaps.remove();
            gapStart = gap[0];
            gapEnd = gap[1];

            // Set up the AStar search environment with the start and end 
            // This also clears the searched nodes in the search map
            resetSearchList();
            initAStarSearch(gapStart, gapEnd);
            path = getMainPath();

            // If the path was null we don't want to add it - see code below
            // for alternative method (ugly with nested while loops to step
            // through the gap.
            if (path == null) {
                //System.err.println("depth: " + depth + " Path: was none for gap: " + Arrays.toString(gap));
                continue;
            }
            //System.err.println("Depth: " + depth + ", Path: " + path);  
            paths.put(depth, path);
            addNodes(path, depth);
            // Check if we have reached the end of the first itteration of gaps
            // We can tell this because the gaps will start again from the 
            // End of the path.
            if (gapStart > prevGapStart) {
                depth++;
            }

            prevGapStart = gapStart;
        }

        // Reset the nodes to have correct x coords
        return paths;
    }

    private void addNodes(List<Integer> path, int depth) {
        int id;

        for (int i : path) {
            id = i;
            Node n = nodes.get(id);
            if (n == null) {
                // if we don't have the node already then we want to add it
                n = new Node(id, id, depth, poag.getCharacterDistribution(id), poag.getOutEdgeWeights(id), poag.getSeqChars(id));
            }
            // Otherwise, check if the depth is smaller for this one as we always
            // want the smallest depth, keep the origional x
            if (n.getY() > depth) {
                n.setY(depth);
            }
            nodes.put(id, n);
        }
    }
}<|MERGE_RESOLUTION|>--- conflicted
+++ resolved
@@ -5,18 +5,9 @@
  */
 package vis;
 
-import java.util.ArrayList;
-import java.util.Arrays;
-import java.util.Comparator;
-import java.util.HashMap;
-import java.util.LinkedList;
-import java.util.List;
-import java.util.Map;
-import java.util.Objects;
-import java.util.PriorityQueue;
-import java.util.Queue;
-import java.util.Set;
 import api.PartialOrderGraph;
+
+import java.util.*;
 
 /**
  *
@@ -67,51 +58,8 @@
         gaps = new LinkedList<>();
         // Get path depths fills everything out
         HashMap<Integer, List<Integer>> pathDepths = getPathDepths();
-<<<<<<< HEAD
-        // Here we want to add in any nodes which we may have missed at the
-        // start of the POAG. There may be multiple starting nodes.
-    }
-
-    public Integer choose_starting_node() {
-        // Performing a topological sort sometimes causes the ordering between
-        // the MSA and the inferred graph to differ. Instead assume that it is
-        // already sorted.
-        sorted = poag.getNodeIDs();
-        ArrayList<Integer> startingNodeIds = new ArrayList<>();
-        Double maxOutWeight = 0.0;
-        Integer maxOutWeightID = sorted[0];
-        Integer currNodeId = sorted[0];
-        Map<Integer, Double> nodeOutWeights;
-        for (int i = 0; i < size; i ++) {
-            currNodeId = sorted[i];
-            Integer[] prevs = poag.getPreviousNodeIDs(currNodeId);
-            if (prevs[0] == null) {
-                nodeOutWeights = poag.getOutEdgeWeights(currNodeId);
-                // Add it to our starting node ids
-                startingNodeIds.add(currNodeId);
-                for(Map.Entry<Integer, Double> out : nodeOutWeights.entrySet()) {
-                    Double outWeight = out.getValue();
-                    if (outWeight > maxOutWeight) {
-                        maxOutWeightID = currNodeId; // set the id to be that
-                        // with the largest out weight
-                    }
-                }
-            }
-        }
-        // Add the nodes which won't be part of the main path with a depth of 1
-        int depth = 1;
-        for (Integer id: startingNodeIds) {
-            if (id != currNodeId) {
-                Node n = new Node(id, id, depth, poag.getCharacterDistribution(id), poag.getOutEdgeWeights(id), poag.getSeqChars(id));
-                nodes.put(id, n);
-            }
-        }
-        // Return the node with the highest out weight
-        return currNodeId;
-=======
         // Here we want to add in any nodes which we may have missed at the 
         // start of the POAG. There may be multiple starting nodes.
->>>>>>> 36f28105
     }
 
     public Integer choose_starting_node() {
@@ -382,11 +330,7 @@
         // Choose the starting node and add those which won't be covered by the
         // search path to the list
         startID = choose_starting_node();
-<<<<<<< HEAD
-        for (int i = 0; i < size; i ++) {
-=======
         for (int i = 0; i < size; i++) {
->>>>>>> 36f28105
             search.put(sorted[i], 1);
         }
         return search;
