package reconstruction;


import alignment.MSA;
import api.PartialOrderGraph;
import bn.alg.CGTable;
import bn.alg.Query;
import bn.alg.VarElim;
import bn.ctmc.PhyloBNet;
import bn.ctmc.SubstNode;
import bn.ctmc.matrix.Dayhoff;
import bn.ctmc.matrix.JTT;
import bn.ctmc.matrix.LG;
import bn.ctmc.matrix.WAG;
import bn.prob.EnumDistrib;
import dat.*;
import dat.file.AlnWriter;
import dat.file.FastaWriter;
import json.JSONArray;
import json.JSONObject;

import java.io.*;
import java.util.*;

/**
 * Reconstruct ancestral sequences using partial order graphs to represent indels. Each node of the resulting phylogenetic tree
 * contains a partial order alignment graph indicative of the ancestral sequence alignment at that position.
 *
 * @author Mikael Boden
 * @author Alex Essebier
 * @author Marnie Lamprecht
 *
 */
public class ASRPOG {

	private PhyloTree phyloTree = null; 								// Phylogenetic tree structure
	private List<EnumSeq.Gappy<Enumerable>> extantSequences = null;		// List of sequences (label,bases)
	private List<String> ancestralSeqLabels = null;						// Ancestral sequences labels (internal nodes of phylogenetic tree structure)
	private POGraph pogAlignment = null;								// partial order alignment graph structure template
	private EnumDistrib[] marginalDistributions = null; 				// Marginal distributions for nodes if doing a marginal reconstruction
	private String marginalNode = null;									// Label of node to perform marginal reconstruction (if applicable)
	private Map<String, List<Inference>> ancestralInferences = null;	// stores updates to the POGStructure for the ancestral node <node label, changes>
	private Double[] rates = null; 										// Rates at positions in alignment
	private String model = "JTT";										// Evolutionary model to use for character inference
	private int threads = 1;											// Number of threads to use for performing the reconstruction
	private boolean performMSA = false;									// Flag to track whether the input sequences required alignment or not

	/**
	 * Infer ancestral sequences given an alignment file (fasta or aln).
	 *
	 * @param alignmentFile		filepath to the sequence alignment (expected extension .fa, .fasta or .aln)
	 * @param treeFile			filepath to the phylogenetic tree (expected extension .nwk)
	 * @param jointInference	flag for indicating joint inference (true: 'joint' or false: 'marginal')
	 * @param performMSA		flag for indicating whether to perform the alignment prior to reconstruction
	 * @param model				evolutionary model to use for inference (e.g. JTT, LG, WAG, Dayhoff)
	 * @param threads			number of threads to use for reconstruction. Default: 1
	 */
	public ASRPOG(String alignmentFile, String treeFile, boolean jointInference, boolean performMSA, String model, int threads) throws IOException {
		setupASRPOG(model, null, threads);
		performASR("", treeFile, alignmentFile, jointInference, performMSA);
	}

	/**
	 * Infer ancestral sequences given an alignment file (fasta or aln).
	 *
	 * @param alignmentFile	filepath to the sequence alignment (expected extension .fa, .fasta or .aln)
	 * @param treeFile		filepath to the phylogenetic tree (expected extension .nwk)
	 * @param marginalNode	node label for maginal inference
	 * @param performMSA		flag for indicating whether to perform the alignment prior to reconstruction
	 * @param model				evolutionary model to use for inference (e.g. JTT, LG, WAG, Dayhoff)
	 * @param threads			number of threads to use for reconstruction. Default: 1
	 */
	public ASRPOG(String alignmentFile, String treeFile, String marginalNode, boolean performMSA, String model, int threads) throws IOException {
		setupASRPOG(model, marginalNode, threads);
		performASR("", treeFile, alignmentFile, false, performMSA);
	}

	/**
	 * Construct phylogenetic tree structure, load partial order alignment graph, and infer ancestral sequences based on inference type
	 *
	 * @param pog				POG dot string or filepath to the partial order alignment graph (expected extension .dot)
	 * @param treeFile			filepath to the phylogenetic tree (expected extension .nwk)
	 * @param sequenceFile		filepath to the sequences (expected extension .fa, .fasta or .aln)
	 * @param jointInference	flag for indicating joint inference (true: 'joint' or false: 'marginal')
	 * @param performMSA		flag for indicating whether to perform the alignment prior to reconstruction
	 * @param model				evolutionary model to use for inference (e.g. JTT, LG, WAG, Dayhoff)
	 * @param threads			number of threads to use for reconstruction. Default: 1
	 */
	public ASRPOG(String pog, String treeFile, String sequenceFile, boolean jointInference, boolean performMSA, String model, int threads) throws IOException {
		setupASRPOG(model, null, threads);
		performASR(pog, treeFile, sequenceFile, jointInference, performMSA);
	}

	/**
	 * Construct phylogenetic tree structure, load partial order alignment graph, and infer ancestral sequences based on inference type
	 * This one
	 * @param msa				POG dot string or filepath to the partial order alignment graph (expected extension .dot)
	 * @param treeFile			filepath to the phylogenetic tree (expected extension .nwk)
	 * @param sequenceFile		filepath to the sequences (expected extension .fa, .fasta or .aln)
	 * @param jointInference	flag for indicating joint inference (true: 'joint' or false: 'marginal')
	 * @param model				evolutionary model to use for inference (e.g. JTT, LG, WAG, Dayhoff)
	 * @param threads			number of threads to use for reconstruction. Default: 1
	 */
	public ASRPOG(POGraph msa, String treeFile, String sequenceFile, boolean jointInference, String model, int threads) throws IOException {
		setupASRPOG(model, null, threads);
		performASR(msa, treeFile, sequenceFile, jointInference);
	}

	/**
	 * Construct phylogenetic tree structure, load partial order alignment graph, and infer ancestral sequences based on inference type
	 *
	 * @param pog			POG dot string or filepath to the partial order alignment graph (expected extension .dot)
	 * @param treeFile		filepath to the phylogenetic tree (expected extension .nwk)
	 * @param sequenceFile	filepath to the sequences (expected extension .fa, .fasta or .aln)
	 * @param marginalNode	node label for maginal inference
	 * @param performMSA	flag for indicating whether to perform the alignment prior to reconstruction
	 * @param model			evolutionary model to use for inference (e.g. JTT, LG, WAG, Dayhoff)
	 * @param threads		number of threads to use for reconstruction. Default: 1
	 */
	public ASRPOG(String pog, String treeFile, String sequenceFile, String marginalNode, boolean performMSA, String model, int threads) throws IOException {
		setupASRPOG(model, marginalNode, threads);
		performASR(pog, treeFile, sequenceFile, false, performMSA);
	}


	public ASRPOG(String model, int threads) {
		setupASRPOG(model, null, threads);
	}

	public ASRPOG(String model, int threads, String marginalNode) {
		setupASRPOG(model, marginalNode, threads);
	}

	public ASRPOG(String model, int threads, JSONObject inferences, List<EnumSeq.Gappy<Enumerable>> sequences, String tree) {
		setupASRPOG(model, null, threads);
		extantSequences = new ArrayList<>(sequences);
		importInferencesFromJSON(inferences);
		phyloTree = PhyloTree.parseNewick(tree);
		pogAlignment = new POGraph(sequences);
	}

	public void runReconstruction(String pog, String treeFile, String sequenceFile, boolean jointInference, boolean performMSA) throws IOException {
		performASR(pog, treeFile, sequenceFile, jointInference, performMSA);
	}

	public void runReconstruction(POGraph msa, String treeFile, String sequenceFile, boolean jointInference) throws IOException {
		performASR(msa, treeFile, sequenceFile, jointInference);
	}

	public void runReconstruction(String treeNewick, List<EnumSeq.Gappy<Enumerable>> sequences, boolean jointInference, POGraph msa) {

		extantSequences = new ArrayList<>(sequences);

		// create phylogenetic tree structure
		phyloTree = PhyloTree.parseNewick(treeNewick);

		// Check if there are duplicate extant node names in the phylogenetic tree
		// Duplicate extant node names not allowed - will influence reconstruction outcomes
		// Check if there are duplicate sequence names in the extant sequences
		// Duplicate sequence names not allowed - will influence reconstruction outcomes
		// Check if the provided extant sequences match up to the provided tree
		checkData();

		// save sequence information in internal nodes of the phylogenetic tree
		for (EnumSeq.Gappy<Enumerable> extant : extantSequences)
			phyloTree.find(extant.getName()).setSequence(extant);

		if (msa == null)
			pogAlignment = new POGraph(extantSequences);
		else
			pogAlignment = new POGraph(msa);

		// perform inference
		if (jointInference) {
			marginalDistributions = null;
			queryBNJoint();
		} else if (marginalNode != null && phyloTree.find(marginalNode) != null) {
			queryBNMarginal(marginalNode);
		} else {
			if (marginalNode == null)
				System.out.println("No node was specified for the marginal inference: inferring the root node");
			else
				throw new RuntimeException("Incorrect internal node label provided for marginal reconstruction: " + marginalNode + " tree: " + phyloTree.toString());
			marginalNode = phyloTree.getRoot().getLabel().toString();
			queryBNMarginal(phyloTree.getRoot().getLabel().toString());
		}
	}


	/**
	 * Constructs partial order alignment graphs for each of the internal nodes of the phylogenetic tree.
	 * 
	 * @param filepath	filepath to store the internal POAG alignment information to
	 */
	public void saveGraph(String filepath) {
		for (String phyloNodeLabel : ancestralSeqLabels)
			saveGraph(filepath, phyloNodeLabel);
	}
	
	/**
	 * Constructs partial order alignment graphs for the given internal node of the phylogenetic tree.
	 * 
	 * @param filepath	filepath to store the POAG alignment information to
	 * @param nodeLabel	label of the internal node to generate file for (internal labels are specified in the phylogenetic tree .nwk file)
	 */
	public void saveGraph(String filepath, String nodeLabel) {
		// save partial order graph alignment to text file
		POGraph ancestor = getAncestor(nodeLabel);
		ancestor.saveToDot(filepath + nodeLabel);
	}

	/**
	 * Get the partial order alignment graph for the given internal node of the phylogenetic tree.
	 *
	 * @param nodeLabel	Ancestral node
	 * @return			Partial order graph of the given ancestral node
	 */
	public PartialOrderGraph getGraph(String nodeLabel) {
		return new PartialOrderGraph(getAncestor(nodeLabel));
	}

	/**
	 * Get the multiple sequence alignment partial order graph.
	 *
	 * @return	Partial order graph representing sequence alignment
	 */
	public POGraph getMSAGraph() {
		return new POGraph(this.pogAlignment);
	}

	/**
	 * Get the multiple sequence alignment partial order graph.
	 *
	 * @return	Partial order graph representing sequence alignment
	 */
	public PartialOrderGraph getPartialOrderGraph() {
		return new PartialOrderGraph(this.pogAlignment);
	}

	
	/**
	 * Save multiple sequence alignment partial order alignment graph as a dot file in the given output filepath.
	 *
	 * @param filepath	Output filepath
	 */
	public void saveMSAGraph(String filepath) {
		pogAlignment.saveToDot(filepath + "MSA");
	}

	/**
	 * Save the ASR Object in JSON format to the given filepath.
	 *
	 * @param filepath		Filepath to save JSON export details
	 * @throws IOException
	 */
	public void saveJSONExport(String filepath) throws IOException {
		BufferedWriter bw = new BufferedWriter(new FileWriter(filepath + "export.json", false));
		bw.write(exportToJSON().toString());
		bw.close();
	}

	public JSONObject exportInferencesToJSON() {
		JSONObject infJSON = new JSONObject();

		// add ancestral inferences
		JSONArray allInferences = new JSONArray();
		for (String ancestor : ancestralInferences.keySet()) {
			JSONObject ancestorsInferences = new JSONObject();
			JSONArray inferences = new JSONArray();
			for (Inference i : ancestralInferences.get(ancestor)) {
				JSONObject infDetails = new JSONObject();
				infDetails.put("id", i.pogId);
				infDetails.put("base", i.base + "");
				JSONArray transitions = new JSONArray();
				for (Integer transition : i.transitions)
					transitions.put(transition);
				infDetails.put("transitions", transitions);
				inferences.put(infDetails);
			}
			ancestorsInferences.put("label", ancestor);
			ancestorsInferences.put("inferences", inferences);
			allInferences.put(ancestorsInferences);
		}
		infJSON.put("inferences", allInferences);

		return infJSON;
	}

	public void importInferencesFromJSON(JSONObject inferences) {
		ancestralInferences = new HashMap<>();
		ancestralSeqLabels = new ArrayList<>();

		JSONArray allInfArray = inferences.getJSONArray("inferences");
		for (Object ancestor : allInfArray){
			JSONObject anc = (JSONObject)ancestor;
			List<Inference> infs = new ArrayList<>();
			JSONArray ancInfArray = anc.getJSONArray("inferences");
			for (Object inf : ancInfArray) {
				JSONObject infJSON = (JSONObject)inf;
				List<Integer> transitions = new ArrayList<>();
				JSONArray jTransitions = infJSON.getJSONArray("transitions");
				for (int i = 0; i < jTransitions.length(); i++)
					try {
						transitions.add(jTransitions.getInt(i));
					} catch (Exception e) {
						transitions.add(null); // final node pointer
					}
				Character base = infJSON.getString("base").toCharArray()[0];
				try {
					infs.add(new Inference(infJSON.getInt("id"), base, transitions));
				} catch (Exception e) {
					infs.add(new Inference(null, base, transitions)); // final node pointer
				}
			}
			ancestralInferences.put(anc.getString("label"), infs);
			ancestralSeqLabels.add(anc.getString("label"));
		}
	}

	/**
	 * Export the ASR object to JSON format.
	 *
	 * @return	JSON representation of current ASR details
	 */
	public JSONObject exportToJSON() {
		JSONObject asrJSON = new JSONObject();

		// Add extant sequences
		JSONArray extants = new JSONArray();
		for (EnumSeq.Gappy<Enumerable> extantSeq : extantSequences) {
			JSONObject extant = new JSONObject();
			extant.put("label", extantSeq.getName());
			extant.put("sequence", extantSeq.toString());
			extants.put(extant);
		}
		asrJSON.put("extants", extants);

		// add ancestral inferences
		JSONArray allInferences = new JSONArray();
		for (String ancestor : ancestralInferences.keySet()) {
			JSONObject ancestorsInferences = new JSONObject();
			JSONArray inferences = new JSONArray();
			for (Inference i : ancestralInferences.get(ancestor)) {
				JSONObject infDetails = new JSONObject();
				infDetails.put("id", i.pogId);
				infDetails.put("base", i.base + "");
				JSONArray transitions = new JSONArray();
				for (Integer transition : i.transitions)
					transitions.put(transition);
				infDetails.put("transitions", transitions);
				inferences.put(infDetails);
			}
			ancestorsInferences.put("label", ancestor);
			ancestorsInferences.put("inferences", inferences);
			allInferences.put(ancestorsInferences);
		}
		asrJSON.put("inferences", allInferences);

		asrJSON.put("model", model);
		asrJSON.put("threads", threads);
		asrJSON.put("marginal_node", marginalNode);
		asrJSON.put("phylotree", phyloTree.toString());

		return asrJSON;
	}


	/**
	 * Save the reconstructed sequences that have the most support through the partial order graph in FASTA format.
	 * Saved in output path as "reconstructed_sequences.fasta"
	 *
	 * @param filepath	Output filepath
	 * @param gappy		Flag to save gappy sequence (true) or not (false)
	 */
	public void saveSupportedAncestors(String filepath, boolean gappy) throws IOException {
		Map<String, String> ancestralSeqs = new HashMap<>();
		for (String node : ancestralSeqLabels) {
			POGraph ancestor = getAncestor(node);
			ancestralSeqs.put(node, ancestor.getSupportedSequence(gappy));
		}
		File directory = new File(filepath);
		if (! directory.exists()){
			directory.mkdir();
		}

		BufferedWriter bw = new BufferedWriter(new FileWriter(filepath + "_recon.fa", false));
		for (String node : ancestralSeqs.keySet()) {
			bw.write(">" + node);
			bw.newLine();
			bw.write(ancestralSeqs.get(node));
			bw.newLine();
			bw.newLine();
		}
		bw.close();
	}

	/**
	 * Save the reconstructed sequences that have the most support through the partial order graph in FASTA format.
	 * Saved in output path as "reconstructed_sequences.fasta"
	 *
	 * @param filepath	Output filepath
	 * @param label		label of ancestor to save (tree node label)
	 * @param gappy		Flag to save gappy sequence (true) or not (false)
	 */
	public void saveSupportedAncestor(String filepath, String label, boolean gappy) throws IOException {
		if (label.equalsIgnoreCase("root"))
			label = (String)phyloTree.getRoot().getLabel();

		POGraph ancestor = getAncestor(label);

		BufferedWriter bw = new BufferedWriter(new FileWriter(filepath + "_recon.fa", false));
		bw.write(">" + label);
		bw.newLine();
		bw.write(ancestor.getSupportedSequence(gappy));
		bw.close();
	}

	/**
	 * Save ASR information; ALN, tree, rates, marginal distribution (if applicable).
	 *
	 * @param filepath		filename to save ASR
	 * @param infSequence   sequences inferred (true) or marginal (false)
	 * @param format		format to save alignment to, "fasta" or "clustal"
	 */
	public void save(String filepath, boolean infSequence, String format) throws IOException {
		if (infSequence) {
			saveALN(filepath + "_aln_full", format);
			saveTree(filepath + "_new_tree.txt");
			saveRate(filepath + "_rates.txt");
		} else {
			saveTree(filepath + "_new_tree.txt");
			saveDistrib(filepath + "_distribution.txt");
		}
	}

	/**
	 * Save ALN
	 *
	 * @param filepath	filepath to save ALN
	 * @param format	format to save ALN, "clustal" or "fasta", default: fasta
	 */
	public void saveALN(String filepath, String format) throws IOException {
		ArrayList<EnumSeq.Gappy<Enumerable>> allSeqs = new ArrayList<>();

		for (String node : ancestralSeqLabels) {
			POGraph ancestor = getAncestor(node);
			EnumSeq.Gappy<Enumerable> seq = new EnumSeq.Gappy<>(Enumerable.aacid_ext);
			String seqName = ancestor.getSupportedSequence(true);
			String seqLab = node;
			seq.setName(seqLab + " " + seqName + ";"); //Newick strings require a ';' to indicate completion
			Object[] s = new Object[seqName.length()];
			for (int n = 0; n < seqName.length(); n++)
				s[n] = seqName.toCharArray()[n];
			seq.set(s);
			allSeqs.add(seq);
		}

		EnumSeq.Gappy<Enumerable>[] seqs = new EnumSeq.Gappy[allSeqs.size()];
		for (int n = 0; n < allSeqs.size(); n++)
			seqs[n] = allSeqs.get(n);
		if (format.equalsIgnoreCase("clustal")) {
			AlnWriter aw = new AlnWriter(filepath + ".aln");
			aw.save(seqs);
			aw.close();
		} else {
			FastaWriter fw = new FastaWriter(filepath + ".fa");
			fw.save(seqs);
			fw.close();
		}
	}

	/**
	 * Save rates
	 *
	 * @param filename filepath to save rates
	 */
	public void saveRate(String filename) throws IOException {
		if (rates == null)
			rates = new Double[]{};
		Writer writer = new PrintWriter(filename, "UTF-8");
		for (Integer nodeId : pogAlignment.getNodeIDs()) {
			pogAlignment.setCurrent(nodeId);
			writer.write(pogAlignment.getCurrentId() + ":");
			for (Character base : pogAlignment.getCurrentBases())
				writer.write(base + ",");
			writer.write(" " + (rates[nodeId] == null ? "NA" : Double.toString(rates[nodeId])) + "\n");
		}
		writer.close();
	}

	/**
	 * Save marginal distribution
	 *
	 * @param filename	filepath to save distribution
	 */
	public void saveDistrib(String filename) throws IOException {
		if (marginalNode == null) {
			System.err.println("Marginal reconstruction has not been performed. Cannot save distribution.");
			return;
		}
		POGraph ancestor = getAncestor(marginalNode);
		Writer writer = new PrintWriter(filename + "_dist.tsv", "UTF-8");
		Object[] aacid = Enumerable.aacid.getValues();
		writer.write("ID\t");
		// Header is amino acid characters
		for (int i = 0; i < aacid.length; i++)  //write header
			if (i == aacid.length - 1)
				writer.write(aacid[i] + "\n");
			else
				writer.write(aacid[i] + "\t");
		// Each row is a graph node ID and character distribution
		for (int k = 0; k < ancestor.getNumNodes(); k++) {
			writer.write(Integer.toString(ancestor.getNodeIDs().get(k)) + "\t");
			ancestor.setCurrent(ancestor.getNodeIDs().get(k));
			Map<Character, Double> distribution = ancestor.getCharacterDistribution();
			for (int a = 0; a < aacid.length; a++) {
				if (!distribution.containsKey(aacid[a]))
					writer.write("NA");
				else
					writer.write(Double.toString(distribution.get(aacid[a])));
				if (a == aacid.length - 1)
					writer.write("\n");
				else
					writer.write("\t");
			}
		}
		writer.close();
	}

	/**
	 * Save distribution of characters for MSA
	 *
	 * @param filename	filepath to save distribution
	 */
	public void saveMSADistrib(String filename) throws IOException {
		Writer writer = new PrintWriter(filename + "_dist.tsv", "UTF-8");
		Object[] aacid = Enumerable.aacid.getValues();
		writer.write("ID\t");
		// Header is amino acid characters
		for (int i = 0; i < aacid.length; i++)  //write header
			if (i == aacid.length - 1)
				writer.write(aacid[i] + "\n");
			else
				writer.write(aacid[i] + "\t");
		// Each row is a graph node ID and character distribution
		for (int k = 0; k < pogAlignment.getNumNodes(); k++) {
			writer.write(Integer.toString(pogAlignment.getNodeIDs().get(k)) + "\t");
			pogAlignment.setCurrent(pogAlignment.getNodeIDs().get(k));
			Map<Character, Double> distribution = pogAlignment.getCharacterDistribution();
			for (int a = 0; a < aacid.length; a++) {
				if (!distribution.containsKey(aacid[a]))
					writer.write("NA");
				else
					writer.write(Double.toString(distribution.get(aacid[a])));
				if (a == aacid.length - 1)
					writer.write("\n");
				else
					writer.write("\t");
			}
		}
		writer.close();
	}

	/**
	 * Save the phylogenetic tree with the ancestral nodes entered.
	 *
	 * @param filepath	filepath to save phylogenetic tree (.nwk)
	 */
	public void saveTree(String filepath) throws IOException {
		Writer writer = new PrintWriter(filepath, "UTF-8");
		String newick = phyloTree.getRoot().toString();
		writer.write(newick);
		writer.write(";\n");
		writer.close();
	}

	/**
	 * Return a collection of the children of a given node
	 *
	 * @param node	node to get children of
	 */
	public Collection<PhyloTree.Node> getChildren(String node) {
		return this.phyloTree.find(node).getChildren();
	}

	public String getReconstructedNewick() {
		return phyloTree.getRoot().toString();
	}

	public Map<String, String> getAncestralDict(){
		Map<String, String> ancestralDict = new HashMap<>();
		for (String label : this.ancestralSeqLabels)
			ancestralDict.put(label, "");
		return ancestralDict;
	}

	public Map<String, List<Inference>> getAncestralInferences(){
		return this.ancestralInferences;
	}

	/**
	 *
	 * Return the marginal distributions
	 *
	 */
	public EnumDistrib[] getMarginalDistributions(){
		return this.marginalDistributions;
	}


	/**
	 * Get the current node ID of the alignment PO graph.
	 *
	 * @return	ID of current node in alignment PO graph
	 */
	public int getGraphReconNodeId() {
		return pogAlignment.getCurrentId();
	}

	/* ****************************************************************************************************************************************************
	 * 																PRIVATE METHODS
	 * ****************************************************************************************************************************************************/

	/**
	 * Set conditions for reconstruction
	 * @param model		Evolutionary model
	 * @param node		Marginal node (or null)
	 * @param threads	Number of threads for processing
	 */
	private void setupASRPOG(String model, String node, int threads) {
		this.threads = threads;
		if (model != null)
			this.model = model;
		this.marginalNode = node;

		// initialise ancestral sequence labels and list for tracking changes to the POG structure for the ancestral nodes
		ancestralSeqLabels = new ArrayList<>();
		ancestralInferences = new HashMap<>();
	}

	/**
	 * Construct phylogenetic tree structure, load partial order alignment graph, and infer ancestral sequences based on inference type
	 *
	 * @param treeFile			filepath to the phylogenetic tree (expected extension .nwk)
	 * @param sequenceFile		filepath to the sequences (expected extension .fa, .fasta or .aln)
	 * @param pog				POG dot string or filepath to the partial order alignment graph (expected extension .dot)
	 * @param jointInference	flag for indicating joint inference (true: 'joint' or false: 'marginal')
	 */
	private void performASR(String pog, String treeFile, String sequenceFile, boolean jointInference, boolean performMSA) throws RuntimeException, IOException {
		this.performMSA = performMSA;
		loadData(treeFile, sequenceFile);
		if (pog == null || pog.equals(""))	// load graph structure from alignment file
			pog = sequenceFile;
		if (performMSA) {
			MSA alignment = new MSA(pog);
			pogAlignment = alignment.getMSAGraph();
		} else
			pogAlignment = new POGraph(pog, sequenceFile);
		pog = null;

		// perform inference
		if (jointInference) {
			marginalDistributions = null;
			queryBNJoint();
		} else if (marginalNode != null && phyloTree.find(marginalNode) != null) {
			queryBNMarginal(marginalNode);
		} else {
			if (marginalNode == null)
				System.out.println("No node was specified for the marginal inference: inferring the root node");
			else
				throw new RuntimeException("Incorrect internal node label provided for marginal reconstruction: " + marginalNode + " tree: " + phyloTree.toString());
			marginalNode = phyloTree.getRoot().getLabel().toString();
			queryBNMarginal(phyloTree.getRoot().getLabel().toString());
		}
	}

	/**
	 * Construct phylogenetic tree structure, load partial order alignment graph, and infer ancestral sequences based on inference type
	 *
	 * @param treeFile			filepath to the phylogenetic tree (expected extension .nwk)
	 * @param sequenceFile		filepath to the sequences (expected extension .fa, .fasta or .aln)
	 * @param msa				POG dot string or filepath to the partial order alignment graph (expected extension .dot)
	 * @param jointInference	flag for indicating joint inference (true: 'joint' or false: 'marginal')
	 */
	private void performASR(POGraph msa, String treeFile, String sequenceFile, boolean jointInference) throws RuntimeException, IOException {
		loadData(treeFile, sequenceFile);

		pogAlignment = msa;

		// perform inference
		if (jointInference) {
			marginalDistributions = null;
			queryBNJoint();
		} else if (marginalNode != null && phyloTree.find(marginalNode) != null) {
			queryBNMarginal(marginalNode);
		} else {
			if (marginalNode == null)
				System.out.println("No node was specified for the marginal inference: inferring the root node");
			else
				throw new RuntimeException("Incorrect internal node label provided for marginal reconstruction: " + marginalNode + " tree: " + phyloTree.toString());
			marginalNode = phyloTree.getRoot().getLabel().toString();
			queryBNMarginal(phyloTree.getRoot().getLabel().toString());
		}
	}

	/**
	 * Set the sequence of the given ancestral node.
	 *
	 * @param phyloNodeLabel	label of ancestral node
	 */
	/*private void populateTreeNodeSeq(String phyloNodeLabel) {
		EnumSeq.Gappy<Enumerable> seq = new EnumSeq.Gappy<>(Enumerable.aacid_ext);
		seq.setName(phyloNodeLabel);
		String s = getAncestor(phyloNodeLabel).getSupportedSequence(false);
		seq.setInfo(s);
		Object[] chars = new Object[s.length()];
		for (int c = 0; c < s.length(); c++)
			chars[c] = s.toCharArray()[c];
		seq.length();
		seq.set(chars);
		phyloTree.find(phyloNodeLabel).setSequence(seq);
	}*/


	/**
	 * Generates the ancestor by applying the inference changes stored in the ancestralInferences log.
	 *
	 * @param label	Ancestral sequence label
	 * @return		POGStructure of ancestor
	 */
	public POGraph getAncestor(String label) {
		POGraph ancestor = new POGraph(pogAlignment);
		if (label.equalsIgnoreCase("root"))
			label = (String)phyloTree.getRoot().getLabel();
		List<Inference> inferences = ancestralInferences.get(label);
		for (Inference inferredBase : inferences)
			if (ancestor.setCurrent(inferredBase.pogId)) {
				// set inferred base, or remove node if inferred to be removed
				if (inferredBase.pogId != null && inferredBase.pogId != -1)
					if (inferredBase.base == '-')
						// remove node from ancestor
						ancestor.removeNode();
					else
						ancestor.setBase(inferredBase.base);
				// if node is still there, check the parsimonious transitions. Because we are doing both backwards and forwards parsimony,
				// get the intersection of the previous/next nodes and all inferred transitions of the current node
				if ((ancestor.getCurrentId() == null && inferredBase.pogId != null) || (ancestor.getCurrentId() != null && !ancestor.getCurrentId().equals(inferredBase.pogId)))
					continue;


				// find union of next/previous transitions and remove transitions that are not inferred
				// 'next':
				ArrayList<Integer> keepNext = new ArrayList<>();
				for (Integer nextId : ancestor.getNextIDs()) {
					// Identify if edge is reciprocated by backwards parsimony (if so, flag)
					Inference next = null;
					for (Inference i : inferences)
						if ((i.pogId == null && nextId == null) || i.pogId.equals(nextId)) {
							next = i;
							break;
						}
					if (inferredBase.transitions.contains(nextId) && next != null && next.transitions.contains(inferredBase.pogId))
						ancestor.setReciprocated(nextId);
					if (next != null && next.transitions.contains(inferredBase.pogId))
						keepNext.add(next.pogId);
				}

				// take the union of the inferred transitions (i.e. use all provided transitions from maximum parsimony)
				for (Integer nextId : ancestor.getNextIDs())
					if (inferredBase.transitions.contains(nextId) && !keepNext.contains(nextId))
						keepNext.add(nextId);
				// check previous transitions of future nodes to see if there has been a parsimonious edge to this node
				// if so, add to keep
				for (Integer nextId : ancestor.getNextIDs())
					if (!keepNext.contains(nextId) && nextId != null)
						ancestor.removeNextTransition(nextId);
			}

		// if marginal, update each node with character distribution
		if (marginalNode != null)
			for (Integer nodeId : ancestor.getNodeIDs()) {
				double[] dist = marginalDistributions[nodeId].get();
				HashMap<Character, Double> distribution = new HashMap<>();
				for (int ind = 0; ind < dist.length; ind++)
					distribution.put((char) marginalDistributions[nodeId].getDomain().get(ind), dist[ind]);
				ancestor.setCurrent(nodeId);
				ancestor.setCharacterDistribution(distribution);
			}
		return ancestor;
	}

	/**
	 * Loads the phylogenetic tree into the BN tree structure, performs MSA using the input sequences and generates the partial order alignment graph of the MSA
	 * 
	 * @param treeFile		filepath to the phylogenetic tree (expected extension .nwk)
	 * @param sequenceFile	filepath to the sequences (expected extension .aln, .fa or .fasta)
	 */
	private void loadData(String treeFile, String sequenceFile) throws IOException {
		// load extant sequences
		BufferedReader aln_file = new BufferedReader(new FileReader(sequenceFile));
		String line = aln_file.readLine();

		try {

			if (line.startsWith("CLUSTAL")) {
				extantSequences = EnumSeq.Gappy.loadClustal(sequenceFile, Enumerable.aacid_ext);
			} else if (line.startsWith(">")) {
				extantSequences = EnumSeq.Gappy.loadFasta(sequenceFile, Enumerable.aacid_ext, '-');
			} else {
				throw new RuntimeException("Incorrect sequence or alignment format (requires FASTA or Clustal format .aln, .fa or .fasta)");
			}
			aln_file.close();

		}

		catch (NullPointerException npe) {
			throw new RuntimeException("Error: Incorrect sequence or alignment format (requires FASTA or Clustal format .aln, .fa or .fasta)");
//			System.exit(1);


		}


		// create phylogenetic tree structure
		phyloTree = PhyloTree.loadNewick(treeFile);

		// Check if there are duplicate extant node names in the phylogenetic tree
		// Duplicate extant node names not allowed - will influence reconstruction outcomes
		// Check if there are duplicate sequence names in the extant sequences
		// Duplicate sequence names not allowed - will influence reconstruction outcomes
		// Check if the provided extant sequences match up to the provided tree
		checkData();

		// save sequence information in internal nodes of the phylogenetic tree
		for (EnumSeq.Gappy<Enumerable> extant : extantSequences)
			phyloTree.find(extant.getName()).setSequence(extant);
	}

	private void checkData(){
		// Check if there are duplicate extant node names in the phylogenetic tree
		// Duplicate extant node names not allowed - will influence reconstruction outcomes
		PhyloTree.Node[] nodes = phyloTree.toNodesBreadthFirst(); //tree to nodes - recursive
		List<PhyloTree.Node> extNodes = new ArrayList<>();
		for (PhyloTree.Node node : nodes)
			if (node.getChildren().toArray().length == 0)
				extNodes.add(node);
			else
				ancestralSeqLabels.add((String) node.getLabel());

		Set<String> eNodes = new HashSet<>();
		for (PhyloTree.Node en : extNodes)
			if (!eNodes.add(en.getLabel().toString()))
				throw new RuntimeException("Error: Extant node names must be unique.\nDuplicate names are - " + en.getLabel().toString());


		// Check if there are duplicate sequence names in the extant sequences
		// Duplicate sequence names not allowed - will influence reconstruction outcomes
		Set<String> seqNames = new HashSet<>();
		for (EnumSeq seq : extantSequences)
			if (!seqNames.add(seq.getName()))
				throw new RuntimeException("Error: Sequence names must be unique.\nDuplicate names are - " + seq.getName());

		// Check if the provided extant sequences match up to the provided tree
		if (!eNodes.equals(seqNames)) {
<<<<<<< HEAD
			// find labels that don't match
			String seqLabels = "";
			for (String seqLabel : seqNames)
				if (!eNodes.contains(seqLabel))
					seqLabels += " " + seqLabel;
			String eLabels = "";
			for (String eLabel : eNodes)
				if (!seqNames.contains(eLabel))
					eLabels += " " + eLabel;
			throw new RuntimeException("The sequence names in the provided alignment must all have a match" +
					" in the provided tree. Unique labels in the alignment: " + seqLabels + ": unique labels in the tree: " + eLabels);
		}
=======
		    // find labels that don't match
            String seqLabels = "";
            for (String seqLabel : seqNames)
                if (!eNodes.contains(seqLabel))
                    seqLabels += " " + seqLabel;
            String eLabels = "";
            for (String eLabel : eNodes)
                if (!seqNames.contains(eLabel))
                    eLabels += " " + eLabel;
            throw new RuntimeException("Error: The sequence names in the provided alignment must all have a match" +
                    " in the provided tree.\nUnique labels in the alignment: " + seqLabels + ": unique labels in the tree: " + eLabels);
        }

		// save sequence information in internal nodes of the phylogenetic tree
		for (EnumSeq.Gappy<Enumerable> extant : extantSequences)
			phyloTree.find(extant.getName()).setSequence(extant);
>>>>>>> 0c00bc64
	}
	
	/**
	 * Create Bayesian network for node in the partial order alignment graph that contains multiple characters. 
	 * 
	 * @return	Bayesian networks for node position in pogAlignment
	 */
	private PhyloBNet createCharacterNetwork(){
		// create a bayesian network with the phylogenetic tree structure and the JTT substitution model for amino acids
		PhyloBNet phyloBN = null;
		if (this.model.equalsIgnoreCase("Dayhoff"))
			phyloBN = PhyloBNet.create(phyloTree, new Dayhoff());
		else if (this.model.equalsIgnoreCase("LG"))
			phyloBN = PhyloBNet.create(phyloTree, new LG());
		else if (this.model.equalsIgnoreCase("WAG"))
			phyloBN = PhyloBNet.create(phyloTree, new WAG());
		else
			phyloBN = PhyloBNet.create(phyloTree, new JTT());
		Map<Integer, Character> sequenceCharacterMapping = pogAlignment.getSequenceCharacterMapping();
		
		// for all extant sequences, if sequence is in this alignment, find where the location is in the phylogenetic tree and assign base to that position in the bayesian network
		// for all sequences not in this alignment, find where the location is in the phylogenetic tree and assign a gap to that position in the bayesian network
		for (int extantSeq = 0; extantSeq < extantSequences.size(); extantSeq++)
			if (sequenceCharacterMapping.containsKey(extantSeq))
				// find where the sequence is in the BN and set the base character
				phyloBN.getBN().getNode(extantSequences.get(extantSeq).getName()).setInstance(sequenceCharacterMapping.get(extantSeq));	
			else {
				// sequence is not part of character inference, check for gap
				SubstNode snode = (SubstNode)phyloBN.getBN().getNode(extantSequences.get(extantSeq).getName());
				snode.setGap(true);
			}

		// remove all nodes that are 'gaps'
		phyloBN.purgeGaps();
		
		return phyloBN;
	}

	private Map<String, Integer[]> getPhyloTransitions() {

		Integer nodeId = pogAlignment.getCurrentId();

		Map<String, Integer[]> phyloTransition = new HashMap<>();

		// populate tree for transitional inference using max parsimony

		// get ordered list of unique transitions based on MSA and num. seqs on the 'out' edges: forward and backwards
		ArrayList<Integer> orderedUniqueForward = new ArrayList<>();
		ArrayList<Integer> orderedUniqueBackwards = new ArrayList<>();

		Map<String, Object> mapNext = new HashMap<>(); 			// map of extant label and 'next' transition
		Map<String, Object> mapPrevious = new HashMap<>(); 		// map of extant label and 'previous' transition
		Map<Object, Integer> nextCount = new HashMap<>();		// count of number of that next transition
		Map<Object, Integer> previousCount = new HashMap<>();	// count of number of that previous transition
		Map<Integer, List<Integer>> nodeSeqs = pogAlignment.getSequenceNodeMapping();
		for (int seqId = 0; seqId < extantSequences.size(); seqId++) {
			int ind = (nodeId != null && nodeId == -1) ? -1 : nodeSeqs.get(seqId).indexOf(nodeId);
			if ((nodeSeqs.get(seqId).contains(nodeId) || nodeId == -1) && ind + 1 < nodeSeqs.get(seqId).size()) {
				mapNext.put(extantSequences.get(seqId).getName(), nodeSeqs.get(seqId).get(ind + 1));
				if (!nextCount.containsKey(nodeSeqs.get(seqId).get(ind + 1)))
					nextCount.put(nodeSeqs.get(seqId).get(ind + 1), 0);
				nextCount.put(nodeSeqs.get(seqId).get(ind + 1), nextCount.get(nodeSeqs.get(seqId).get(ind + 1)) + 1);
			}
			if ((nodeSeqs.get(seqId).contains(nodeId) || nodeId == null) && (ind == 0 || ind - 1 > -1)) {
				mapPrevious.put(extantSequences.get(seqId).getName(), (ind == 0) ? -1 : nodeSeqs.get(seqId).get(ind - 1));
				if (!previousCount.containsKey((ind == 0) ? -1 : nodeSeqs.get(seqId).get(ind - 1)))
					previousCount.put((ind == 0) ? -1 : nodeSeqs.get(seqId).get(ind - 1), 0);
				previousCount.put((ind == 0) ? -1 : nodeSeqs.get(seqId).get(ind - 1), previousCount.get((ind == 0) ? -1 : nodeSeqs.get(seqId).get(ind - 1)) + 1);
			}
		}

		// Order 'next' transitions based on max number of extants traversing to that node
		while (!nextCount.isEmpty()) {
			// find the largest value
			int maxCount = -1;
			Object maxNode = -1;
			for (Object nextId : nextCount.keySet())
				if (nextCount.get(nextId) > maxCount) {
					maxCount = nextCount.get(nextId);
					maxNode = nextId;
				}
			orderedUniqueForward.add((Integer)maxNode);
			nextCount.remove(maxNode);
		}

		// Order 'previous' transitions based on max number of extants traversing to that node
		while (!previousCount.isEmpty()) {
			// find the largest value
			int maxCount = -1;
			Object maxNode = -1;
			for (Object nextId : previousCount.keySet())
				if (previousCount.get(nextId) > maxCount) {
					maxCount = previousCount.get(nextId);
					maxNode = nextId;
				}
			orderedUniqueBackwards.add((Integer)maxNode);
			previousCount.remove(maxNode);
		}

		// 'Next' transitions
		Object[] uniqueForward = new Integer[orderedUniqueForward.size()];
		for (int v = 0; v < orderedUniqueForward.size(); v++)
			uniqueForward[v] = orderedUniqueForward.get(v);
		phyloTree.setContentByParsimony(mapNext, uniqueForward);
		for (String phyloNode : ancestralSeqLabels) {
			List<Object> values = phyloTree.find(phyloNode).getValues();
			if (values == null) {
				values = new ArrayList<>();
				values.add(null);
			}
			Integer[] ids = new Integer[values.size()];
			for (int i = 0; i < values.size(); i++)
				ids[i] = (Integer) values.get(i);
			phyloTransition.put(phyloNode, ids);
		}

		// 'Previous' transitions
		if (orderedUniqueBackwards.isEmpty())
			return phyloTransition;

		Object[] uniqueBackward = new Integer[orderedUniqueBackwards.size()];
		for (int v = 0; v < orderedUniqueBackwards.size(); v++)
			uniqueBackward[v] = orderedUniqueBackwards.get(v);
		phyloTree.setContentByParsimony(mapPrevious, uniqueBackward);
		for (String phyloNode : ancestralSeqLabels) {
			List<Object> values = phyloTree.find(phyloNode).getValues();
			if (values == null) {
				values = new ArrayList<>();
				values.add(null);
			}
			Integer[] ids = new Integer[values.size() + phyloTransition.get(phyloNode).length];
			for (int i = 0; i < phyloTransition.get(phyloNode).length; i++)
				ids[i] = phyloTransition.get(phyloNode)[i];
			for (int i = 0; i < values.size(); i++)
				ids[i+phyloTransition.get(phyloNode).length] = (Integer) values.get(i);
			phyloTransition.put(phyloNode, ids);
		}

		return phyloTransition;
	}

	// MB's laptop on 2U1 data (145 seqs) queryBNJoint for different number of threads:
	// 0: 30 secs; 1: 29 secs; 2: 22 secs; 3: 21 secs; 4: 20 secs; 5: 19 secs; 6: 19 secs; 7: 19 secs; 8: 20 secs

	/**
	 * Infer gap/base character of each partial order alignment graph structure at each internal node of the phylogenetic tree using joint inference.
	 */
	private void queryBNJoint(){

//		long startTime = System.nanoTime();

		// infer base/gap of each aligned node
		List<Integer> nodeIDs = new ArrayList<>();
		nodeIDs.add(-1);
		nodeIDs.addAll(pogAlignment.getNodeIDs());
		rates = new Double[nodeIDs.get(nodeIDs.size()-1) + 1]; //Rate matrix

		// First, create a queue with which all nodes will be inferred (by NodeID)
		Queue<Integer> nodeQueue = new PriorityQueue<>();
		for (Integer nodeId : nodeIDs)
			nodeQueue.add(nodeId);

		// Create a thread coordinator, set the number of threads it should be using
		JointInferenceExecutor batch = null;
		if (this.threads > 1)
			batch = new JointInferenceExecutor(this.threads);

		// Here's where all results will end up
		Map<Integer, Variable.Assignment[]> result = new HashMap<>(nodeIDs.size());

		// Populate the coordinator with jobs, and run them successively;
		// results are kept for later (associated with IDs) but the actual internals of the inference are not
		while (!nodeQueue.isEmpty()) {
			Integer nodeId = nodeQueue.poll(); // next job
			pogAlignment.setCurrent(nodeId);
			// perform character inference if not the dummy initial node or dummy final node
			if (nodeId != -1) {
				VarElim ve = new VarElim();
				PhyloBNet charNet = createCharacterNetwork();
				rates[nodeId] = charNet.getRate();
				ve.instantiate(charNet.getBN());
				if (this.threads <= 1) {
					Variable.Assignment[] charAssignments = getJointAssignment(ve);
					result.put(nodeId, charAssignments);
				} else
					batch.addJointInference(nodeId, ve);
			}
			if (batch != null && nodeQueue.isEmpty()) { // job list complete OR this was the last, so need to run batch
				Map<Integer, Variable.Assignment[]> rets = batch.run();
				result.putAll(rets);
			}
		}
		// last time through all nodes; this time serially, extracting results
		nodeIDs.add(null); // add dummy final node for identifying backwards transitions
		for (Integer nodeId : nodeIDs) {
			pogAlignment.setCurrent(nodeId);
			Variable.Assignment[] charAssignments = new Variable.Assignment[]{};
			if (nodeId != null && nodeId != -1)
				charAssignments = result.get(nodeId);
			// get gap or character inference at phylogenetic nodes
			Map<String, Integer[]> phyloTransition = getPhyloTransitions();
			// for each node in the phylogenetic tree, if character is inferred at position, set inferred base,
			// otherwise gap is inferred, remove from alignment and set transitions of previous nodes to the
			// inferred transition
			for (String phyloNode : ancestralSeqLabels) {
				Character base = '-';
				// check for inferred base character
				for (Variable.Assignment varassign : charAssignments) {
					if (phyloNode.equals(varassign.var.getName())) {
						base = (char) varassign.val;
						break;
					}
				}
				// store inferred transitions
				List<Integer> transitionIds = new ArrayList<>();
				Integer[] transitions = phyloTransition.get(phyloNode);
				for (int i = 0; i < transitions.length; i++)
					transitionIds.add(transitions[i]);

				if (!ancestralInferences.containsKey(phyloNode))
					ancestralInferences.put(phyloNode, new ArrayList<>());
				ancestralInferences.get(phyloNode).add(new Inference(pogAlignment.getCurrentId(), base, transitionIds));
			}
		}
//		long elapsedTimeNs = System.nanoTime() - startTime;
//		System.out.printf("Elapsed time in secs: %5.3f\n", elapsedTimeNs/1000000000.0);
	}

	// MB's laptop on 2U1 data (145 seqs) queryBNMarginal "N0" for different number of threads:
	// 0: 15 secs; 1: 16 secs; 2: 12 secs; 3: 11 secs; 4: 11 secs; 5: 10 secs; 6: 11 secs; 7: 12 secs; 8: 11 secs

	/**
	 * Infer gap/base character of each partial order alignment graph structure at each internal node of the phylogenetic tree using marginal inference.
	 *
	 * @param phyloNode		ancestral node to perform marginal reconstruction of
	 */
	private void queryBNMarginal(String phyloNode) {
		marginalDistributions = new EnumDistrib[pogAlignment.getNumNodes()];
//		long startTime = System.nanoTime();

		// infer base/gap of each aligned node

		List<Integer> nodeIDs = new ArrayList<>();
		nodeIDs.add(-1);
		nodeIDs.addAll(pogAlignment.getNodeIDs());

		// First, create a queue with which all nodes will be inferred (by NodeID)
		Queue<Integer> nodeQueue = new PriorityQueue<>();
		for (Integer nodeId : nodeIDs)
			nodeQueue.add(nodeId);

		// Create a thread coordinator, set the number of threads it should be using
		MarginalInferenceExecutor batch = null;
		if (this.threads > 1)
			batch = new MarginalInferenceExecutor(this.threads);

		// Here's where all results will end up
		Map<Integer, EnumDistrib> result = new HashMap<>(nodeIDs.size());

		// Populate the coordinator with jobs, and run them successively;
		// results are kept for later (associated with IDs) but the actual internals of the inference are not
		while (!nodeQueue.isEmpty()) {
			Integer nodeId = nodeQueue.poll(); // next job
			pogAlignment.setCurrent(nodeId);
			// perform character inference if not the dummy initial node
			if (nodeId != -1) {
				VarElim ve = new VarElim();
				PhyloBNet phyloNet = createCharacterNetwork();
				ve.instantiate(phyloNet.getBN());
				// get character variable representing current phylogenetic tree node using marginal probability
				EnumVariable charNode = null;
				for (EnumVariable internalNode : phyloNet.getInternal())
					if (internalNode.getName().equalsIgnoreCase(marginalNode))
						charNode = internalNode;
				if (charNode != null) {
					if (this.threads <= 1)
						result.put(nodeId, getMarginalDistrib(ve, charNode));
					else
						batch.addMarginalInference(nodeId, ve, charNode);
				}
				if (batch != null && nodeQueue.isEmpty()) { // job list complete OR this was the last, so need to run batch
					Map<Integer, EnumDistrib> rets = batch.run();
					result.putAll(rets);
				}
			}
		}
		for (Map.Entry<Integer, EnumDistrib> entry : result.entrySet()) {
			marginalDistributions[entry.getKey()] = entry.getValue();
		}

		nodeIDs.add(null); // add dummy final node for identifying backwards transitions
		for (Integer nodeId : nodeIDs) {
			pogAlignment.setCurrent(nodeId);
			Character base = '-';

			// get gap or character inference at phylogenetic nodes
			Map<String, Integer[]> phyloTransition = getPhyloTransitions();

			// store inferred transitions
			List<Integer> transitionIds = new ArrayList<>();
			Integer[] transitions = phyloTransition.get(phyloNode);
			for (int i = 0; i < transitions.length; i++)
				transitionIds.add(transitions[i]);

			if (!ancestralInferences.containsKey(phyloNode))
				ancestralInferences.put(phyloNode, new ArrayList<>());
			if (nodeId != null && nodeId >= 0 && marginalDistributions[nodeId] != null)
				base = (char) marginalDistributions[nodeId].getMax();
			ancestralInferences.get(phyloNode).add(new Inference(pogAlignment.getCurrentId(), base, transitionIds));
		}

		// save sequence information in internal nodes of the phylogenetic tree
		ancestralSeqLabels = new ArrayList<>();
		ancestralSeqLabels.add(marginalNode);
//		long elapsedTimeNs = System.nanoTime() - startTime;x
//		System.out.printf("Elapsed time in secs: %5.3f\n", elapsedTimeNs/1000000000.0);
	}

	/**
	 * Gets the joint probability assignment of instantiated bayesian network associated with VarElim ve
	 * 
	 * @param ve	Instantiated variable elimination for bayesian inference of joint probabilities
	 * @return		likelihood assignment of each node from ve
	 */
    private Variable.Assignment[] getJointAssignment(VarElim ve) {
        Query q_joint = ve.makeMPE();
        CGTable r_joint = (CGTable)ve.infer(q_joint);
        return r_joint.getMPE();
    }
    
    /**
     * Gets the marginal distribution of the queryNode using instantiated bayesian network associated with VarElim ve
     * 
     * @param ve			instantiated bayesian network
     * @param queryNode		node to query
     * @return				marginal distribution of query node using ve
     */
    private EnumDistrib getMarginalDistrib(VarElim ve, EnumVariable queryNode) {
        EnumDistrib d_marg = null;
        try {
            Query q_marg = ve.makeQuery(queryNode);
            CGTable r_marg = (CGTable)ve.infer(q_marg);
            d_marg = (EnumDistrib)r_marg.query(queryNode);
        } catch (NullPointerException npe) { //When node of interest has been removed from network of interest
			d_marg = null;//EnumDistrib.uniform(Enumerable.aacid);
        }
        return d_marg;
    }


    /**
     * Helper class to store changes to an ancestral graph node
     * 
     * Information:
     * 		- POG structure index 
     * 		- Inferred base character: base character that is inferred or '-' to represent a gap (i.e. that the node needs to be deleted when updating the structure)
     */
    public class Inference {
    	Integer pogId;
    	char base;
    	List<Integer> transitions;

    	public Inference(Integer id, char ch, List<Integer> tr){
    		pogId = id;
    		base = ch;
    		transitions = tr;
    	}
    	public String toString(){
    		return pogId + "->" + base;
    	}
    }
}<|MERGE_RESOLUTION|>--- conflicted
+++ resolved
@@ -862,20 +862,6 @@
 
 		// Check if the provided extant sequences match up to the provided tree
 		if (!eNodes.equals(seqNames)) {
-<<<<<<< HEAD
-			// find labels that don't match
-			String seqLabels = "";
-			for (String seqLabel : seqNames)
-				if (!eNodes.contains(seqLabel))
-					seqLabels += " " + seqLabel;
-			String eLabels = "";
-			for (String eLabel : eNodes)
-				if (!seqNames.contains(eLabel))
-					eLabels += " " + eLabel;
-			throw new RuntimeException("The sequence names in the provided alignment must all have a match" +
-					" in the provided tree. Unique labels in the alignment: " + seqLabels + ": unique labels in the tree: " + eLabels);
-		}
-=======
 		    // find labels that don't match
             String seqLabels = "";
             for (String seqLabel : seqNames)
@@ -888,11 +874,6 @@
             throw new RuntimeException("Error: The sequence names in the provided alignment must all have a match" +
                     " in the provided tree.\nUnique labels in the alignment: " + seqLabels + ": unique labels in the tree: " + eLabels);
         }
-
-		// save sequence information in internal nodes of the phylogenetic tree
-		for (EnumSeq.Gappy<Enumerable> extant : extantSequences)
-			phyloTree.find(extant.getName()).setSequence(extant);
->>>>>>> 0c00bc64
 	}
 	
 	/**
