package reconstruction;

import java.io.IOException;
import java.util.ArrayList;
import java.util.Map;


/**
 *  Reconstruct ancestral sequences using information stored in a partial order alignment graph. Output is given as a partial order
 *  alignment structure that illustrates possible indel positions and inferred mutations in the ancestral sequence.
 *
 *  @author Marnie
 *
 */
public class RunASRPOG {

	/**
	 *
	 *  @param args
	 *
	 *  1.  string representation (i.e. from POGraph.toString()), filepath of partial order alignment graph structure (filetype .dot) or
	 *  	sequence file must be specified. If the specified sequence file is an alignment,the reconstruction will use this as an alignment,
	 *  	to generate the PO Graph representation, otherwise the sequences will be aligned using a partial order alignment graph
	 *  	for the reconstruction.
	 *
	 *  2.	filepath of phylogenetic tree (filetype: .nwk)
	 *
	 * @throws IOException
	 */
	public static void main(String[] args) throws IOException {
		if (args.length > 1) {
			ASRPOG asr = null;

			String inference = "joint";
			String marginalNode = null;
			String outputPath = "";
			String sequencePath = "";
			String treePath = "";
			String poagRepresentation = "";
			String alignmentType = "";
			String model = null;
			int numThreads = 1;
			if (!args[0].contains("-"))
				if (!args[0].contains(".nwk"))
					poagRepresentation = args[0];
				else
					treePath = args[0];
			boolean dotFile = false;
			boolean msaFile = false;
			boolean performAlignment = false;
			boolean checkBranchIsolation = false;

			// parse parameters
			for (int arg = 0; arg < args.length; arg++) {
				if (args[arg].endsWith(".fa") || args[arg].endsWith(".fasta") || args[arg].endsWith(".aln"))
					sequencePath = args[arg];
				else if (args[arg].endsWith(".nwk"))
					treePath = args[arg];
				else if (args[arg].endsWith(".dot"))
					poagRepresentation = args[arg];
				else if (args[arg].equalsIgnoreCase("-o"))
					outputPath = args[arg + 1];
				else if (args[arg].equalsIgnoreCase("-help")) {
					usage("GRASP ancestral sequence predictions");
					return;
				} else if (args[arg].equalsIgnoreCase("-p"))
					numThreads = Integer.parseInt(args[arg + 1]);
				else if (args[arg].equalsIgnoreCase("-inf")) {
					inference = args[arg + 1];
					if (inference.equalsIgnoreCase("marginal") && arg + 2 < args.length && !args[arg + 2].startsWith("-"))
						marginalNode = args[arg + 2];
				} else if (args[arg].equalsIgnoreCase("-msa"))
					msaFile = true;
				else if (args[arg].equalsIgnoreCase("-dot"))
					dotFile = true;
				else if (args[arg].equalsIgnoreCase("-model"))
					model = args[arg + 1];
				else if (args[arg].equalsIgnoreCase("-align")) {
					performAlignment = true;
					alignmentType = args[arg + 1];
				}
			}

			// exit if the phylogenetic tree has not been specified, or the partial order alignment structure and sequence filepath both have not been specified (need one or the other)
			if (treePath.isEmpty())
				usage("Filepath to the phylogenetic tree must be provided as an input parameter.");
			if (poagRepresentation.isEmpty() && sequencePath.isEmpty())
				usage("A partial order alignment graph structure or filepath must be input as a parameter, or a sequence fasta filepath must be specified using the [-s] parameter.");

			if (poagRepresentation.isEmpty()) {
				if (performAlignment) { // generate a partial order alignment graph if the alignment has not been specified
					asr = new ASRPOG(sequencePath, treePath, inference.equalsIgnoreCase("joint"), true, model, numThreads);
				} else if (marginalNode != null)
					asr = new ASRPOG(sequencePath, treePath, sequencePath, marginalNode, false, model, numThreads);
				else
					asr = new ASRPOG(sequencePath, treePath, inference.equalsIgnoreCase("joint"), false, model, numThreads);
			} else if (marginalNode != null)
				asr = new ASRPOG(poagRepresentation, treePath, sequencePath, marginalNode, performAlignment, model, numThreads);
			else
				asr = new ASRPOG(poagRepresentation, treePath, inference.equalsIgnoreCase("joint"), performAlignment, model, numThreads);

			if (!outputPath.isEmpty()) {
				if (dotFile)
					asr.saveGraph(outputPath);
				if (msaFile)
					asr.saveMSAGraph(outputPath);
				asr.saveSupportedAncestors(outputPath);
				asr.saveGraph(outputPath);
				asr.saveDistrib(outputPath + "/" + marginalNode);
				if (inference.equalsIgnoreCase("joint"))
					asr.save(outputPath, true, "fasta");
				else
					asr.save(outputPath, false, "fasta");
			}
			if (checkBranchIsolation){
<<<<<<< HEAD

//				ArrayList<String> ancestralNodes = new ArrayList<String>() {{
//					add("N3");
//					add("N4");
//					add("N10");
//					add("N14");
//					add("N19");
//				}};

				// For PhyML data
//				ArrayList<String> ancestralNodes = new ArrayList<String>() {{
////					add("NO");
//					add("N1");
//					add("N2");
//					add("N104");
//					add("N101");
//					add("N79");
//					add("N85");
//					add("N4");
//
//				}};

				ArrayList<String> ancestralNodes = new ArrayList<String>() {{
					add("N1");
					add("N3");
					add("N4");
					add("N5");

				}};



				Map<String, String> ancestralLabels = asr.getAncestralDict();


				// Code for using a specific list of Nodes
				for (String node : ancestralNodes){
					BranchIsolation branchIsolation = new BranchIsolation(asr, ancestralLabels, treePath, sequencePath, node, performAlignment);


				}

				// Code for using one specific node
//				BranchIsolation branchIsolation = new BranchIsolation(asr, ancestralLabels, treePath, sequencePath, "N5", mp);


				// Code for using all nodes
//				for (String node : ancestralLabels.keySet()){
//					BranchIsolation branchIsolation = new BranchIsolation(asr, ancestralLabels, treePath, sequencePath, node, mp);
//
//
//				}


=======
				asr.checkBranchIsolation("N0");
>>>>>>> a016938a
			}
		} else {
			usage("");
		}
	}

	private static void exit(String message){
		System.err.println(message + "\n");
		System.exit(1);
	}

	private static void usage(String message){
		if (!message.isEmpty())
			System.out.println(message + "\n");
		System.out.println("Usage: <poag_structure/poag_file.dot> <tree_file.nwk>");
		System.out.println("Usage: <tree_file.nwk> <sequence_file.fasta/.aln/.fa> [-o/-p/-inf/-dot/-msa/-align/-model]\n");
		System.out.println("Optional flags:");
		System.out.println("\t-o 		output filepath to save reconstruction");
		System.out.println("\t-p		number of threads to use. Default: 1");
		System.out.println("\t-inf		inference type, 'marginal' or 'joint'. Default: Joint");
		System.out.println("\t-msa		generate dot file in output directory representing multiple sequence alignment of input sequences or partial order alignment graph. Default: no msa dot file is generated");
		System.out.println("\t-dot		generate dot file in output directory representing ancestral node sequence. Default: no dot file is generated");
		System.out.println("\t-align	\tperform sequence alignment prior to reconstruction. Assumes sequences are aligned if this flag is not specified");
		System.out.println("\t-model	\tevolutionary model to use for reconstruction (JTT, Dayhoff, LG or WAG). Default: JTT");
		System.exit(1);
	}
}<|MERGE_RESOLUTION|>--- conflicted
+++ resolved
@@ -18,12 +18,21 @@
 	 *
 	 *  @param args
 	 *
-	 *  1.  string representation (i.e. from POGraph.toString()), filepath of partial order alignment graph structure (filetype .dot) or
-	 *  	sequence file must be specified. If the specified sequence file is an alignment,the reconstruction will use this as an alignment,
-	 *  	to generate the PO Graph representation, otherwise the sequences will be aligned using a partial order alignment graph
-	 *  	for the reconstruction.
+	 *  1.  string representation (i.e. from POGraph.toString()) or filepath of partial order alignment graph structure (filetype .dot).
+	 *  	If this is not specified, then a sequence fasta file (-s flag) must be specified. If the specified sequence file is in
+	 *  	.aln format, the reconstruction will use this as an alignment, otherwise the sequences will be aligned using a partial
+	 *  	order alignment graph for the reconstruction.
 	 *
 	 *  2.	filepath of phylogenetic tree (filetype: .nwk)
+	 *
+	 *  Optional flags:
+	 *  			-s		filepath of sequences (filetype: .aln, .fa or .fasta)
+	 *  			-o 		output filepath to save reconstructed partial order graphs of internal node of the phylogenetic tree
+	 * 				-p		inference type, 'marginal' or 'joint'. Default: joint. If 'marginal', specify the node name after 'marginal', default: root node.
+	 * 				-mp		use maximum parsimony to infer gaps positions. By default, maximum likelihood is used within a Bayesian network framework.
+	 * 				-msa	generate dot file in output directory representing multiple sequence alignment of input sequences or partial order alignment graph. Default: no msa dot file is generated
+	 * 				-dot	generate dot file in output directory ancestral node sequence
+	 * 				-align	perform sequence alignment prior to reconstruction, otherwise assumes sequences are aligned
 	 *
 	 * @throws IOException
 	 */
@@ -113,7 +122,6 @@
 					asr.save(outputPath, false, "fasta");
 			}
 			if (checkBranchIsolation){
-<<<<<<< HEAD
 
 //				ArrayList<String> ancestralNodes = new ArrayList<String>() {{
 //					add("N3");
@@ -168,13 +176,12 @@
 //				}
 
 
-=======
-				asr.checkBranchIsolation("N0");
->>>>>>> a016938a
 			}
+
 		} else {
 			usage("");
 		}
+
 	}
 
 	private static void exit(String message){
