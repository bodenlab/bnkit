package reconstruction;

import java.io.IOException;
import java.util.ArrayList;
import java.util.List;
import java.util.Map;


/**
 *  Reconstruct ancestral sequences using information stored in a partial order alignment graph. Output is given as a partial order
 *  alignment structure that illustrates possible indel positions and inferred mutations in the ancestral sequence.
 *
 *  @author Marnie
 *
 */
public class RunASRPOG {

	/**
	 *
	 *  @param args
	 *
	 *  1.  string representation (i.e. from POGraph.toString()) or filepath of partial order alignment graph structure (filetype .dot).
	 *  	If this is not specified, then a sequence fasta file (-s flag) must be specified. If the specified sequence file is in
	 *  	.aln format, the reconstruction will use this as an alignment, otherwise the sequences will be aligned using a partial
	 *  	order alignment graph for the reconstruction.
	 *
	 *  2.	filepath of phylogenetic tree (filetype: .nwk)
	 *
	 *  Optional flags:
	 *  			-s		filepath of sequences (filetype: .aln, .fa or .fasta)
	 *  			-o 		output filepath to save reconstructed partial order graphs of internal node of the phylogenetic tree
	 * 				-p		inference type, 'marginal' or 'joint'. Default: joint. If 'marginal', specify the node name after 'marginal', default: root node.
	 * 				-mp		use maximum parsimony to infer gaps positions. By default, maximum likelihood is used within a Bayesian network framework.
	 * 				-msa	generate dot file in output directory representing multiple sequence alignment of input sequences or partial order alignment graph. Default: no msa dot file is generated
	 * 				-dot	generate dot file in output directory ancestral node sequence
	 * 				-align	perform sequence alignment prior to reconstruction, otherwise assumes sequences are aligned
	 *
	 * @throws IOException
	 */
	public static void main(String[] args) throws IOException {

		if (args.length > 1) {
			ASRPOG asr = null;

			String inference = "joint";
			String marginalNode = null;
			String outputPath = "";
			String sequencePath = "";
			String treePath = "";
			String poagRepresentation = "";
			String alignmentType = "";
			if (!args[0].contains("-"))
				if (!args[0].contains(".nwk"))
					poagRepresentation = args[0];
				else
					treePath = args[0];
			boolean dotFile = false;
			boolean msaFile = false;
			boolean performAlignment = false;
<<<<<<< HEAD
			boolean mp = false;
			boolean checkBranchIsolation = false;
=======
			boolean checkBranchIsolation = true;
>>>>>>> 02269431

			// parse parameters
			for (int arg = 0; arg < args.length; arg++) {
				if (args[arg].endsWith(".fa") || args[arg].endsWith(".fasta") || args[arg].endsWith(".aln"))
					sequencePath = args[arg];
				else if (args[arg].endsWith(".nwk"))
					treePath = args[arg];
				else if (args[arg].endsWith(".dot"))
					poagRepresentation = args[arg];
				else if (args[arg].equalsIgnoreCase("-o"))
					outputPath = args[arg + 1];
				else if (args[arg].equalsIgnoreCase("-p")) {
					inference = args[arg + 1];
					if (inference.equalsIgnoreCase("marginal") && arg + 2 < args.length && !args[arg + 2].startsWith("-"))
						marginalNode = args[arg + 2];
				} else if (args[arg].equalsIgnoreCase("-msa"))
					msaFile = true;
				else if (args[arg].equalsIgnoreCase("-dot"))
					dotFile = true;
				else if (args[arg].equalsIgnoreCase("-align")) {
					performAlignment = true;
					alignmentType = args[arg + 1];
				}
			}

			// exit if the phylogenetic tree has not been specified, or the partial order alignment structure and sequence filepath both have not been specified (need one or the other)
			if (treePath.isEmpty())
				usage("Filepath to the phylogenetic tree must be provided as an input parameter.");
			if (poagRepresentation.isEmpty() && sequencePath.isEmpty())
				usage("A partial order alignment graph structure or filepath must be input as a parameter, or a sequence fasta filepath must be specified using the [-s] parameter.");

			if (poagRepresentation.isEmpty()) {
				if (performAlignment) { // generate a partial order alignment graph if the alignment has not been specified

					asr = new ASRPOG(sequencePath, treePath, inference.equalsIgnoreCase("joint"), true);

				} else if (marginalNode != null)
<<<<<<< HEAD
					//TODO: Is sequencePath supposed to be passed twice to this constructor?
					asr = new ASRPOG(sequencePath, treePath, sequencePath, marginalNode, mp);
=======
					asr = new ASRPOG(sequencePath, treePath, sequencePath, marginalNode, false);
>>>>>>> 02269431
				else
					asr = new ASRPOG(sequencePath, treePath, inference.equalsIgnoreCase("joint"), false);
			} else if (marginalNode != null)
				asr = new ASRPOG(poagRepresentation, treePath, sequencePath, marginalNode, performAlignment);
			else
				asr = new ASRPOG(poagRepresentation, treePath, inference.equalsIgnoreCase("joint"), performAlignment);

			if (!outputPath.isEmpty()) {
				if (dotFile)
					asr.saveGraph(outputPath);
				if (msaFile)
					asr.saveMSAGraph(outputPath);
				asr.saveSupportedAncestors(outputPath);
				asr.saveGraph(outputPath);
				asr.saveDistrib(outputPath + "/" + marginalNode);
				if (inference.equalsIgnoreCase("joint"))
					asr.save(outputPath, true, "fasta");
				else
					asr.save(outputPath, false, "fasta");
			}

			if (checkBranchIsolation){
<<<<<<< HEAD

//				ArrayList<String> ancestralNodes = new ArrayList<String>() {{
//					add("N3");
//					add("N4");
//					add("N10");
//					add("N14");
//					add("N19");
//				}};

				// For PhyML data
//				ArrayList<String> ancestralNodes = new ArrayList<String>() {{
////					add("NO");
//					add("N1");
//					add("N2");
//					add("N104");
//					add("N101");
//					add("N79");
//					add("N85");
//					add("N4");
//
//				}};

				ArrayList<String> ancestralNodes = new ArrayList<String>() {{
					add("N1");
					add("N3");
					add("N4");
					add("N5");

				}};



				Map<String, String> ancestralLabels = asr.getAncestralDict();


				// Code for using a specific list of Nodes
				for (String node : ancestralNodes){
					BranchIsolation branchIsolation = new BranchIsolation(asr, ancestralLabels, treePath, sequencePath, node, mp);


				}

				// Code for using one specific node
//				BranchIsolation branchIsolation = new BranchIsolation(asr, ancestralLabels, treePath, sequencePath, "N5", mp);


				// Code for using all nodes
//				for (String node : ancestralLabels.keySet()){
//					BranchIsolation branchIsolation = new BranchIsolation(asr, ancestralLabels, treePath, sequencePath, node, mp);
//
//
//				}

=======
				asr.checkBranchIsolation("N0");
>>>>>>> 02269431

			}

		} else {
			usage("");
		}

	}

	private static void exit(String message){
		System.err.println(message + "\n");
		System.exit(1);
	}

	private static void usage(String message){
		if (!message.isEmpty())
			System.out.println(message + "\n");
		System.out.println("Usage: <poag_structure/poag_file.dot> <tree_file.nwk>");
		System.out.println("Usage: <tree_file.nwk> <sequence_file.fasta/.aln/.fa> [-o/-p/-dot/-msa/-align]\n");
		System.out.println("Optional flags:");
		System.out.println("\t-o 		\toutput filepath to save reconstruction");
		System.out.println("\t-p		\tinference type, 'marginal' or 'joint'. Default: Joint");
		System.out.println("\t-msa		generate dot file in output directory representing multiple sequence alignment of input sequences or partial order alignment graph. Default: no msa dot file is generated");
		System.out.println("\t-dot		generate dot file in output directory representing ancestral node sequence. Default: no dot file is generated");
		System.out.println("\t-align	\tperform sequence alignment prior to reconstruction. Assumes sequences are aligned if this flag is not specified");
		System.exit(1);
	}
}<|MERGE_RESOLUTION|>--- conflicted
+++ resolved
@@ -1,9 +1,6 @@
 package reconstruction;
 
 import java.io.IOException;
-import java.util.ArrayList;
-import java.util.List;
-import java.util.Map;
 
 
 /**
@@ -57,12 +54,7 @@
 			boolean dotFile = false;
 			boolean msaFile = false;
 			boolean performAlignment = false;
-<<<<<<< HEAD
-			boolean mp = false;
-			boolean checkBranchIsolation = false;
-=======
 			boolean checkBranchIsolation = true;
->>>>>>> 02269431
 
 			// parse parameters
 			for (int arg = 0; arg < args.length; arg++) {
@@ -100,12 +92,7 @@
 					asr = new ASRPOG(sequencePath, treePath, inference.equalsIgnoreCase("joint"), true);
 
 				} else if (marginalNode != null)
-<<<<<<< HEAD
-					//TODO: Is sequencePath supposed to be passed twice to this constructor?
-					asr = new ASRPOG(sequencePath, treePath, sequencePath, marginalNode, mp);
-=======
 					asr = new ASRPOG(sequencePath, treePath, sequencePath, marginalNode, false);
->>>>>>> 02269431
 				else
 					asr = new ASRPOG(sequencePath, treePath, inference.equalsIgnoreCase("joint"), false);
 			} else if (marginalNode != null)
@@ -128,63 +115,7 @@
 			}
 
 			if (checkBranchIsolation){
-<<<<<<< HEAD
-
-//				ArrayList<String> ancestralNodes = new ArrayList<String>() {{
-//					add("N3");
-//					add("N4");
-//					add("N10");
-//					add("N14");
-//					add("N19");
-//				}};
-
-				// For PhyML data
-//				ArrayList<String> ancestralNodes = new ArrayList<String>() {{
-////					add("NO");
-//					add("N1");
-//					add("N2");
-//					add("N104");
-//					add("N101");
-//					add("N79");
-//					add("N85");
-//					add("N4");
-//
-//				}};
-
-				ArrayList<String> ancestralNodes = new ArrayList<String>() {{
-					add("N1");
-					add("N3");
-					add("N4");
-					add("N5");
-
-				}};
-
-
-
-				Map<String, String> ancestralLabels = asr.getAncestralDict();
-
-
-				// Code for using a specific list of Nodes
-				for (String node : ancestralNodes){
-					BranchIsolation branchIsolation = new BranchIsolation(asr, ancestralLabels, treePath, sequencePath, node, mp);
-
-
-				}
-
-				// Code for using one specific node
-//				BranchIsolation branchIsolation = new BranchIsolation(asr, ancestralLabels, treePath, sequencePath, "N5", mp);
-
-
-				// Code for using all nodes
-//				for (String node : ancestralLabels.keySet()){
-//					BranchIsolation branchIsolation = new BranchIsolation(asr, ancestralLabels, treePath, sequencePath, node, mp);
-//
-//
-//				}
-
-=======
 				asr.checkBranchIsolation("N0");
->>>>>>> 02269431
 
 			}
 
