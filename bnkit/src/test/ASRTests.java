--- conflicted
+++ resolved
@@ -1,37 +1,3 @@
-<<<<<<< HEAD
-//import api.PartialOrderGraph;
-//import json.JSONObject;
-//import org.junit.jupiter.api.DisplayName;
-//import org.junit.jupiter.api.Test;
-//import reconstruction.ASRPOG;
-//import vis.POAGJson;
-//
-//import java.io.IOException;
-//
-///**
-// * Created by marnie on 27/4/17.
-// */
-//public class ASRTests {
-//
-//    @Test
-//    @DisplayName("Get ancestral partial order graph")
-//    public void getAncestralGraphTest() throws IOException {
-//        String alnfilepath = "src/test/resources/large.aln";
-//        String nwkfilepath = "src/test/resources/large.nwk";
-//        ASRPOG asr = new ASRPOG(null, nwkfilepath, alnfilepath, "N3_72.0", true);
-//        PartialOrderGraph msa = asr.getMSAGraph();
-//        PartialOrderGraph graph = asr.getGraph("N3_72.0");
-//        System.out.println(msa.toString());
-//        System.out.println(graph.toString());
-//
-//        POAGJson msajson = new POAGJson(msa);
-//        JSONObject msaObj = msajson.toJSON();
-//        POAGJson json = new POAGJson(graph);
-//        JSONObject jsonObj = json.toJSON();
-//        System.out.println(jsonObj.toString());
-//    }
-//}
-=======
 import api.PartialOrderGraph;
 import json.JSONObject;
 import org.junit.jupiter.api.DisplayName;
@@ -74,5 +40,4 @@
         System.out.println(msa.toString());
         System.out.println(graph.toString());
     }
-}
->>>>>>> 02269431
+}