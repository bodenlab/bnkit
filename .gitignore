--- conflicted
+++ resolved
@@ -1,12 +1,4 @@
-<<<<<<< HEAD
-/bnkit/out/*
-/bnkit/.idea/*
 *nkit*iml*
-*DS_Store*
-*idea*
-=======
 *out*
 *idea*
-*DS_Store
-*bnkit.iml
->>>>>>> a3170269
+*DS_Store